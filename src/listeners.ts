import { ClosedBy, DialogListeners } from "./types.js";

/** Maps every open `<dialog>` element to its active listeners. */
const dialogStates = new WeakMap<HTMLDialogElement, DialogListeners>();

/* -------------------------------------------------------------------------- */
/* Helper utilities                                                           */
/* -------------------------------------------------------------------------- */

/**
 * Normalizes the value of the `closedby` attribute.
 *
 * @param dialog - The dialog whose attribute is inspected.
 * @returns `"any"`, `"closerequest"`, or `"none"`.
 */
function getClosedByValue(dialog: HTMLDialogElement): ClosedBy {
  const raw = dialog.getAttribute("closedby");
  return raw === "closerequest" || raw === "none" ? raw : "any";
}

/**
 * Returns `true` if the dialog is the top-most (last added) modal in the stack.
 *
 * @param dialog - Dialog candidate.
 */
function isTopMost(dialog: HTMLDialogElement): boolean {
  const stack = Array.from(activeDialogs);
  return stack[stack.length - 1] === dialog;
}

/* -------------------------------------------------------------------------- */
/* Document-level <kbd>Escape</kbd> delegation                                */
/* -------------------------------------------------------------------------- */

/** Set of currently open modal dialogs that define `closedby`. */
const activeDialogs = new Set<HTMLDialogElement>();

/**
<<<<<<< HEAD
 * Mirrors native ESC-key behavior across stacked custom dialogs.
 *
 * @param event - Keyboard event.
=======
 * Global `keydown` handler attached **once** to <kbd>document</kbd> to mirror
 * UA behavior for the *Escape* key. When multiple modal dialogs are stacked
 * (custom UI), only the topmost (most recently opened) dialog is processed
 * to maintain proper modal behavior.
 *
 * @param event - The keyboard event to handle
 *
 * @remarks
 * This implementation processes dialogs in reverse order of their addition
 * to ensure that only the topmost dialog in the stack is affected by the
 * Escape key. This follows standard modal dialog UX patterns where only
 * the active/focused dialog should respond to dismissal actions.
>>>>>>> 47793934
 */
function documentEscapeHandler(event: KeyboardEvent): void {
  if (event.key !== "Escape" || activeDialogs.size === 0) return;

<<<<<<< HEAD
  let preventDefault = false;

  // Iterate from top-most to bottom
  for (const dialog of Array.from(activeDialogs).reverse()) {
    const closedBy = getClosedByValue(dialog);

    if (closedBy === "none") {
      // ESC is explicitly disabled
      preventDefault = true;
      break;
    }

    if (closedBy === "any" || closedBy === "closerequest") {
      dialog.close();
      preventDefault = true;
=======
  let shouldPreventDefault = false;
  let hasClosableDialog = false;

  // Process dialogs in reverse order (most recently added first)
  // to handle the topmost dialog in the stack
  const dialogsArray = Array.from(activeDialogs).reverse();

  for (const dialog of dialogsArray) {
    const closedBy = getClosedByValue(dialog);

    if (closedBy === "none") {
      // Dialog prevents closure - stop processing and prevent default
      shouldPreventDefault = true;
      break;
    } else if (closedBy === "any" || closedBy === "closerequest") {
      // Close only the topmost closable dialog and stop processing
      dialog.close();
      hasClosableDialog = true;
>>>>>>> 47793934
      break;
    }
  }

<<<<<<< HEAD
  if (preventDefault) event.preventDefault();
=======
  // Prevent default browser behavior (like exiting fullscreen) when any dialog
  // handles the ESC key, either by preventing closure or by closing the dialog
  if (shouldPreventDefault || hasClosableDialog) {
    event.preventDefault();
  }
>>>>>>> 47793934
}

document.addEventListener("keydown", documentEscapeHandler, { passive: true });

/* -------------------------------------------------------------------------- */
/* Light-dismiss handler for hidden backdrops                                 */
/* -------------------------------------------------------------------------- */

/**
 * Creates a document-wide click handler that emulates backdrop clicks.
 *
 * @param dialog - The dialog to be controlled.
 */
function createLightDismissHandler(dialog: HTMLDialogElement) {
  /**
   * Handles clicks captured at the document level.
   *
   * @param event - Pointer event.
   */
  return function handleDocumentClick(event: MouseEvent): void {
    // Only the top-most, open dialog with closedby="any" can be dismissed.
    if (
      !isTopMost(dialog) ||
      getClosedByValue(dialog) !== "any" ||
      !dialog.open
    ) {
      return;
    }

    const rect = dialog.getBoundingClientRect();
    const { clientX: x, clientY: y } = event;
    const inside =
      rect.top <= y && y <= rect.bottom && rect.left <= x && x <= rect.right;

    if (!inside) dialog.close();
  };
}

/* -------------------------------------------------------------------------- */
/* cancel / click handlers bound per dialog                                   */
/* -------------------------------------------------------------------------- */

/**
 * Generates a click handler that closes the dialog when the backdrop
 * (the element itself) is clicked and `closedby="any"`.
 *
 * @param dialog - Host dialog element.
 */
function createClickHandler(dialog: HTMLDialogElement) {
  return function handleClick(event: MouseEvent): void {
    if (event.target !== dialog) return;
    if (getClosedByValue(dialog) !== "any") return;

    const rect = dialog.getBoundingClientRect();
    const inside =
      rect.top < event.clientY &&
      event.clientY < rect.bottom &&
      rect.left < event.clientX &&
      event.clientX < rect.right;

    if (!inside) dialog.close();
  };
}

/**
 * Generates a `cancel` handler (triggered by ESC) that respects `closedby`.
 *
 * @param dialog - Host dialog element.
 */
function createCancelHandler(dialog: HTMLDialogElement) {
  return function handleCancel(event: Event): void {
    if (getClosedByValue(dialog) === "none") event.preventDefault();
  };
}

/* -------------------------------------------------------------------------- */
/* Public API                                                                 */
/* -------------------------------------------------------------------------- */

/**
 * Attaches all required listeners to a `<dialog>` element.
 *
 * @param dialog - Target dialog element.
 *
 * @remarks
 * The function is idempotent; subsequent calls on the same element are no-ops.
 */
export function attachDialog(dialog: HTMLDialogElement): void {
  if (dialogStates.has(dialog)) return; // already initialized

  const state: DialogListeners = {
    handleEscape: documentEscapeHandler,
    handleClick: createClickHandler(dialog),
    handleDocClick: createLightDismissHandler(dialog), // NEW
    handleCancel: createCancelHandler(dialog),
    attrObserver: new MutationObserver(() => {
      /* intentionally empty: reactivity handled via getClosedByValue() */
    }),
  };

  dialog.addEventListener("click", state.handleClick);
  dialog.addEventListener("cancel", state.handleCancel);

  // Capture phase to avoid stopPropagation() in frameworks
  document.addEventListener("click", state.handleDocClick, true);

  state.attrObserver.observe(dialog, {
    attributes: true,
    attributeFilter: ["closedby"],
  });

  activeDialogs.add(dialog);
  dialogStates.set(dialog, state);
}

/**
 * Removes every listener and observer previously installed by {@link attachDialog}.
 *
 * @param dialog - Dialog element being detached.
 */
export function detachDialog(dialog: HTMLDialogElement): void {
  const state = dialogStates.get(dialog);
  if (!state) return;

  dialog.removeEventListener("click", state.handleClick);
  dialog.removeEventListener("cancel", state.handleCancel);
  document.removeEventListener("click", state.handleDocClick, true);
  state.attrObserver.disconnect();

  activeDialogs.delete(dialog);
  dialogStates.delete(dialog);
}<|MERGE_RESOLUTION|>--- conflicted
+++ resolved
@@ -19,6 +19,15 @@
 }
 
 /**
+ * NOTE:
+ * By design, **only the top-most modal dialog in the pending-dialog stack
+ * should receive user input (pointer and keyboard events)**.
+ * Lower-layer dialogs are effectively inert until they become top-most.
+ * The `isTopMost()` helper enforces this rule wherever user actions need
+ * to be filtered.
+ */
+
+/**
  * Returns `true` if the dialog is the top-most (last added) modal in the stack.
  *
  * @param dialog - Dialog candidate.
@@ -36,11 +45,6 @@
 const activeDialogs = new Set<HTMLDialogElement>();
 
 /**
-<<<<<<< HEAD
- * Mirrors native ESC-key behavior across stacked custom dialogs.
- *
- * @param event - Keyboard event.
-=======
  * Global `keydown` handler attached **once** to <kbd>document</kbd> to mirror
  * UA behavior for the *Escape* key. When multiple modal dialogs are stacked
  * (custom UI), only the topmost (most recently opened) dialog is processed
@@ -53,28 +57,10 @@
  * to ensure that only the topmost dialog in the stack is affected by the
  * Escape key. This follows standard modal dialog UX patterns where only
  * the active/focused dialog should respond to dismissal actions.
->>>>>>> 47793934
  */
 function documentEscapeHandler(event: KeyboardEvent): void {
   if (event.key !== "Escape" || activeDialogs.size === 0) return;
 
-<<<<<<< HEAD
-  let preventDefault = false;
-
-  // Iterate from top-most to bottom
-  for (const dialog of Array.from(activeDialogs).reverse()) {
-    const closedBy = getClosedByValue(dialog);
-
-    if (closedBy === "none") {
-      // ESC is explicitly disabled
-      preventDefault = true;
-      break;
-    }
-
-    if (closedBy === "any" || closedBy === "closerequest") {
-      dialog.close();
-      preventDefault = true;
-=======
   let shouldPreventDefault = false;
   let hasClosableDialog = false;
 
@@ -89,27 +75,24 @@
       // Dialog prevents closure - stop processing and prevent default
       shouldPreventDefault = true;
       break;
-    } else if (closedBy === "any" || closedBy === "closerequest") {
+    }
+
+    if (closedBy === "any" || closedBy === "closerequest") {
       // Close only the topmost closable dialog and stop processing
       dialog.close();
       hasClosableDialog = true;
->>>>>>> 47793934
       break;
     }
   }
 
-<<<<<<< HEAD
-  if (preventDefault) event.preventDefault();
-=======
   // Prevent default browser behavior (like exiting fullscreen) when any dialog
   // handles the ESC key, either by preventing closure or by closing the dialog
   if (shouldPreventDefault || hasClosableDialog) {
     event.preventDefault();
   }
->>>>>>> 47793934
-}
-
-document.addEventListener("keydown", documentEscapeHandler, { passive: true });
+}
+
+document.addEventListener("keydown", documentEscapeHandler);
 
 /* -------------------------------------------------------------------------- */
 /* Light-dismiss handler for hidden backdrops                                 */
@@ -200,7 +183,7 @@
   const state: DialogListeners = {
     handleEscape: documentEscapeHandler,
     handleClick: createClickHandler(dialog),
-    handleDocClick: createLightDismissHandler(dialog), // NEW
+    handleDocClick: createLightDismissHandler(dialog),
     handleCancel: createCancelHandler(dialog),
     attrObserver: new MutationObserver(() => {
       /* intentionally empty: reactivity handled via getClosedByValue() */
